/*
 * Licensed to the Apache Software Foundation (ASF) under one
 * or more contributor license agreements.  See the NOTICE file
 * distributed with this work for additional information
 * regarding copyright ownership.  The ASF licenses this file
 * to you under the Apache License, Version 2.0 (the
 * "License"); you may not use this file except in compliance
 * with the License.  You may obtain a copy of the License at
 *
 *     http://www.apache.org/licenses/LICENSE-2.0
 *
 * Unless required by applicable law or agreed to in writing, software
 * distributed under the License is distributed on an "AS IS" BASIS,
 * WITHOUT WARRANTIES OR CONDITIONS OF ANY KIND, either express or implied.
 * See the License for the specific language governing permissions and
 * limitations under the License.
 */
package org.apache.beam.runners.apex.examples;

import com.google.common.collect.Sets;
import java.io.File;
import java.util.HashSet;
import java.util.concurrent.ConcurrentHashMap;
import org.apache.beam.runners.apex.ApexPipelineOptions;
import org.apache.beam.runners.apex.ApexRunner;
import org.apache.beam.runners.apex.ApexRunnerResult;
import org.apache.beam.runners.apex.TestApexRunner;
import org.apache.beam.sdk.Pipeline;
import org.apache.beam.sdk.io.Read;
import org.apache.beam.sdk.io.TextIO;
import org.apache.beam.sdk.metrics.Counter;
import org.apache.beam.sdk.metrics.Metrics;
import org.apache.beam.sdk.options.Description;
import org.apache.beam.sdk.options.PipelineOptionsFactory;
import org.apache.beam.sdk.options.Validation;
import org.apache.beam.sdk.testing.TestPipeline;
import org.apache.beam.sdk.transforms.Count;
import org.apache.beam.sdk.transforms.DoFn;
import org.apache.beam.sdk.transforms.ParDo;
import org.apache.beam.sdk.transforms.windowing.FixedWindows;
import org.apache.beam.sdk.transforms.windowing.Window;
import org.apache.beam.sdk.values.KV;
import org.apache.beam.sdk.values.PCollection;
import org.apache.commons.io.FileUtils;
import org.joda.time.Duration;
import org.junit.Assert;
import org.junit.Test;

/**
 * Windowed word count example on Apex runner.
 */
public class WordCountTest {

  static class FormatAsStringFn extends DoFn<KV<String, Long>, String> {
    private static final long serialVersionUID = 1L;

    @ProcessElement
    public void processElement(ProcessContext c) {
      String row = c.element().getKey() + " - " + c.element().getValue()
          + " @ " + c.timestamp().toString();
      c.output(row);
    }
  }

  static class ExtractWordsFn extends DoFn<String, String> {
    private static final long serialVersionUID = 1L;
    private final Counter emptyLines = Metrics.counter("main", "emptyLines");

    @ProcessElement
    public void processElement(ProcessContext c) {
      if (c.element().trim().isEmpty()) {
        emptyLines.inc(1);
      }

      // Split the line into words.
      String[] words = c.element().split("[^a-zA-Z']+");

      // Output each word encountered into the output PCollection.
      for (String word : words) {
        if (!word.isEmpty()) {
          c.output(word);
        }
      }
    }
  }

  /**
   * Options for word count example.
   */
  public interface WordCountOptions extends ApexPipelineOptions {
    @Description("Path of the file to read from")
    @Validation.Required
    String getInputFile();
    void setInputFile(String value);

    @Description("Path of the file to write to")
    @Validation.Required
    String getOutput();
    void setOutput(String value);
  }

  static void runWordCount(WordCountOptions options) {
    Pipeline p = Pipeline.create(options);
    p.apply("ReadLines", TextIO.read().from(options.getInputFile()))
<<<<<<< HEAD
      .apply(ParDo.of(new ExtractWordsFn()))
      .apply(Count.<String>perElement())
      .apply(ParDo.of(new FormatAsStringFn()))
      .apply("WriteCounts", TextIO.write().to(options.getOutput()).withNumShards(2))
      ;
=======
        .apply(ParDo.of(new ExtractWordsFn()))
        .apply(Count.perElement())
        .apply(ParDo.of(new FormatAsStringFn()))
        .apply("WriteCounts", TextIO.write().to(options.getOutput()));
>>>>>>> 717c059f
    p.run().waitUntilFinish();
  }

  public static void main(String[] args) {
    WordCountOptions options = PipelineOptionsFactory.fromArgs(args).withValidation()
      .as(WordCountOptions.class);

    runWordCount(options);
  }

  @Test
  public void testWordCountExample() throws Exception {
    PipelineOptionsFactory.register(WordCountOptions.class);
    WordCountOptions options = TestPipeline.testingPipelineOptions().as(WordCountOptions.class);
    options.setRunner(TestApexRunner.class);
    options.setApplicationName("StreamingWordCount");
    String inputFile = WordCountTest.class.getResource("/words.txt").getFile();
    options.setInputFile(new File(inputFile).getAbsolutePath());
    String outputFilePrefix = "target/wordcountresult.txt";
    options.setOutput(outputFilePrefix);

    File outFile1 = new File(outputFilePrefix + "-00000-of-00002");
    File outFile2 = new File(outputFilePrefix + "-00001-of-00002");
    Assert.assertTrue(!outFile1.exists() || outFile1.delete());
    Assert.assertTrue(!outFile2.exists() || outFile2.delete());

    WordCountTest.runWordCount(options);

    Assert.assertTrue("result files exist", outFile1.exists() && outFile2.exists());
    HashSet<String> results = new HashSet<>();
    results.addAll(FileUtils.readLines(outFile1));
    results.addAll(FileUtils.readLines(outFile2));
    HashSet<String> expectedOutput = Sets.newHashSet(
        "foo - 5 @ 294247-01-09T04:00:54.775Z",
        "bar - 5 @ 294247-01-09T04:00:54.775Z"
    );
    Assert.assertEquals("expected output", expectedOutput, results);
  }

  static class CollectResultsFn extends DoFn<KV<String, Long>, String> {
    static final ConcurrentHashMap<String, Long> RESULTS = new ConcurrentHashMap<>();

    @ProcessElement
    public void processElement(ProcessContext c) {
      RESULTS.put(c.element().getKey(), c.element().getValue());
    }
  }

  @Test
  public void testWindowedWordCount() throws Exception {
    String[] args = new String[] {
        "--runner=" + ApexRunner.class.getName()
    };
    ApexPipelineOptions options = PipelineOptionsFactory.fromArgs(args).withValidation()
        .as(ApexPipelineOptions.class);
    options.setApplicationName("StreamingWordCount");
    Pipeline p = Pipeline.create(options);

    PCollection<KV<String, Long>> wordCounts =
        p.apply(Read.from(new UnboundedTextSource()))
            .apply(ParDo.of(new ExtractWordsFn()))
            .apply(Window.into(FixedWindows.of(Duration.standardSeconds(10))))
            .apply(Count.perElement());

    wordCounts.apply(ParDo.of(new CollectResultsFn()));

    ApexRunnerResult result = (ApexRunnerResult) p.run();
    Assert.assertNotNull(result.getApexDAG().getOperatorMeta("Read(UnboundedTextSource)"));
    long timeout = System.currentTimeMillis() + 30000;
    while (System.currentTimeMillis() < timeout) {
      if (CollectResultsFn.RESULTS.containsKey("foo")
          && CollectResultsFn.RESULTS.containsKey("bar")) {
        break;
      }
      result.waitUntilFinish(Duration.millis(1000));
    }
    result.cancel();
    Assert.assertTrue(
        CollectResultsFn.RESULTS.containsKey("foo") && CollectResultsFn.RESULTS.containsKey("bar"));
    CollectResultsFn.RESULTS.clear();

  }

}<|MERGE_RESOLUTION|>--- conflicted
+++ resolved
@@ -102,18 +102,10 @@
   static void runWordCount(WordCountOptions options) {
     Pipeline p = Pipeline.create(options);
     p.apply("ReadLines", TextIO.read().from(options.getInputFile()))
-<<<<<<< HEAD
-      .apply(ParDo.of(new ExtractWordsFn()))
-      .apply(Count.<String>perElement())
-      .apply(ParDo.of(new FormatAsStringFn()))
-      .apply("WriteCounts", TextIO.write().to(options.getOutput()).withNumShards(2))
-      ;
-=======
         .apply(ParDo.of(new ExtractWordsFn()))
         .apply(Count.perElement())
         .apply(ParDo.of(new FormatAsStringFn()))
         .apply("WriteCounts", TextIO.write().to(options.getOutput()));
->>>>>>> 717c059f
     p.run().waitUntilFinish();
   }
 
